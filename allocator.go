--- conflicted
+++ resolved
@@ -99,15 +99,11 @@
 				tasks, demands,
 			),
 		)
-<<<<<<< HEAD
-=======
-
 		if a.config.withLoadBalancing {
-			a.model.Minimize(solver.Sum(capacity))
-		}
->>>>>>> ec39ac55
-	}
-	a.model.Minimize(solver.Sum(capacity...))
+			a.model.Minimize(solver.Sum(capacity...))
+		}
+
+	}
 	return nil
 }
 
