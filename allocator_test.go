--- conflicted
+++ resolved
@@ -79,11 +79,7 @@
 	for i := 0; i < numRanges; i++ {
 		ranges.AddRange(int64(i), rf, int64(i), 0)
 	}
-<<<<<<< HEAD
-	status, allocation := allocator.New(allocator.WithResources()).Allocate(nodes, ranges)
-=======
-	status, allocation := allocator.New(allocator.WithNodeCapacity()).Allocate(nodes, ranges)
->>>>>>> c8fe2b4b
+	status, allocation := allocator.New(allocator.WithResources()).Allocate(nodes, ranges)
 	require.True(t, status)
 	for _, nodeAssignments := range allocation {
 		require.Equal(t, len(nodeAssignments), rf)
@@ -106,11 +102,8 @@
 	for i := 0; i < numRanges; i++ {
 		ranges.AddRange(int64(i), rf, rangeSizeDemands[i], 0)
 	}
-<<<<<<< HEAD
-	status, allocation := allocator.New(allocator.WithResources()).Allocate(nodes, ranges)
-=======
-	status, allocation := allocator.New(allocator.WithNodeCapacity()).Allocate(nodes, ranges)
->>>>>>> c8fe2b4b
+
+	status, allocation := allocator.New(allocator.WithResources()).Allocate(nodes, ranges)
 	require.True(t, status)
 	for _, nodeAssignments := range allocation {
 		require.Equal(t, len(nodeAssignments), rf)
@@ -135,11 +128,7 @@
 	for i := 0; i < numRanges; i++ {
 		ranges.AddRange(int64(i), rf, rangeSizeDemands[i], 0)
 	}
-<<<<<<< HEAD
-	status, allocation := allocator.New(allocator.WithResources()).Allocate(nodes, ranges)
-=======
-	status, allocation := allocator.New(allocator.WithNodeCapacity()).Allocate(nodes, ranges)
->>>>>>> c8fe2b4b
+	status, allocation := allocator.New(allocator.WithResources()).Allocate(nodes, ranges)
 	require.False(t, status)
 	require.Nil(t, allocation)
 }
@@ -159,11 +148,7 @@
 	for i := 0; i < numRanges; i++ {
 		ranges.AddRange(int64(i), rf, rangeSizeDemands[i], 0)
 	}
-<<<<<<< HEAD
-	status, allocation := allocator.New(allocator.WithResources()).Allocate(nodes, ranges)
-=======
-	status, allocation := allocator.New(allocator.WithNodeCapacity()).Allocate(nodes, ranges)
->>>>>>> c8fe2b4b
+	status, allocation := allocator.New(allocator.WithResources()).Allocate(nodes, ranges)
 	require.False(t, status)
 	require.Nil(t, allocation)
 }
@@ -281,11 +266,7 @@
 		sizeDemands += i
 		qpsDemands += i
 	}
-<<<<<<< HEAD
-	status, allocation := allocator.New(allocator.WithResources()).Allocate(nodes, ranges)
-=======
-	status, allocation := allocator.New(allocator.WithNodeCapacity()).Allocate(nodes, ranges)
->>>>>>> c8fe2b4b
+	status, allocation := allocator.New(allocator.WithResources()).Allocate(nodes, ranges)
 	require.True(t, status)
 	reasonableVariance := 0.2
 	idealSizeAllocation := float64(sizeDemands+qpsDemands) / float64(numNodes)
