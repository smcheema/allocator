package allocator_test

import (
	"github.com/smcheema/allocator"
	"github.com/stretchr/testify/require"
	"testing"
)

// Premise : test replication by requiring replicas to be assigned to unique nodes.
func TestReplication(t *testing.T) {
	const numReplicas = 20
	const rf = 3
	const numNodes = 64
<<<<<<< HEAD

	clusterState := allocator.NewClusterState()
	for i := 0; i < numNodes; i++ {
		clusterState.AddNode(int64(i))
	}
	for i := 0; i < numReplicas; i++ {
		clusterState.AddReplica(int64(i), rf)
	}

	status, allocation := allocator.Solve(clusterState)
=======
	nodes := allocator.NewCluster()
	for i := 0; i < numNodes; i++ {
		nodes.AddNode(int64(i), 0)
	}
	ranges := allocator.NewItems()
	for i := 0; i < numRanges; i++ {
		ranges.AddRange(int64(i), rf, 0, 0)
	}
	status, allocation := allocator.New().Allocate(nodes, ranges)
>>>>>>> cfe610a5
	require.True(t, status)
	for _, nodeAssignments := range allocation {
		require.Equal(t, len(nodeAssignments), rf)
		require.True(t, isValidNodeAssignment(nodeAssignments, numNodes))
		require.True(t, isEachReplicaAssignedToDifferentNode(nodeAssignments))
	}
}

// Premise : test infeasible allocation by setting numNodes < rf. This is deemed infeasible since
// we mandate implicitly replicas to live on separate nodes.
func TestReplicationWithInsufficientNodes(t *testing.T) {
	const numReplicas = 20
	const rf = 3
	const numNodes = 1
<<<<<<< HEAD

	clusterState := allocator.NewClusterState()
	for i := 0; i < numNodes; i++ {
		clusterState.AddNode(int64(i))
	}
	for i := 0; i < numReplicas; i++ {
		clusterState.AddReplica(int64(i), rf)
	}

	status, allocation := allocator.Solve(clusterState)
=======
	nodes := allocator.NewCluster()
	for i := 0; i < numNodes; i++ {
		nodes.AddNode(int64(i), 0)
	}
	ranges := allocator.NewItems()
	for i := 0; i < numRanges; i++ {
		ranges.AddRange(int64(i), rf, 0, 0)
	}
	status, allocation := allocator.New().Allocate(nodes, ranges)
>>>>>>> cfe610a5
	require.False(t, status)
	require.Nil(t, allocation)
}

// Premise : Same as above.
func TestReplicationWithInfeasibleRF(t *testing.T) {
	const numReplicas = 20
	const rf = 128
	const numNodes = 64
<<<<<<< HEAD

	clusterState := allocator.NewClusterState()
	for i := 0; i < numNodes; i++ {
		clusterState.AddNode(int64(i))
	}
	for i := 0; i < numReplicas; i++ {
		clusterState.AddReplica(int64(i), rf)
	}

	status, allocation := allocator.Solve(clusterState)
=======
	nodes := allocator.NewCluster()
	for i := 0; i < numNodes; i++ {
		nodes.AddNode(int64(i), 0)
	}
	ranges := allocator.NewItems()
	for i := 0; i < numRanges; i++ {
		ranges.AddRange(int64(i), rf, 0, 0)
	}
	status, allocation := allocator.New().Allocate(nodes, ranges)
>>>>>>> cfe610a5
	require.False(t, status)
	require.Nil(t, allocation)
}

// Premise : build space-aware nodes and replicas. Require all capacity constraints are respected.
func TestCapacity(t *testing.T) {
	const numReplicas = 20
	const rf = 1
	const numNodes = 8
	const nodeCapacity = 10_000
<<<<<<< HEAD

	clusterState := allocator.NewClusterState()
	for i := 0; i < numNodes; i++ {
		clusterState.AddNode(
			int64(i),
			allocator.WithResourceOfNode(allocator.DiskResource, nodeCapacity),
		)
	}
	for i := 0; i < numReplicas; i++ {
		clusterState.AddReplica(
			int64(i),
			rf,
			allocator.WithDemandOfReplica(allocator.DiskResource, int64(i)),
		)
	}

	status, allocation := allocator.Solve(clusterState, allocator.WithNodeCapacity())
=======
	nodes := allocator.NewCluster()
	for i := 0; i < numNodes; i++ {
		nodes.AddNode(int64(i), nodeCapacity)
	}
	ranges := allocator.NewItems()
	for i := 0; i < numRanges; i++ {
		ranges.AddRange(int64(i), rf, int64(i), 0)
	}
	status, allocation := allocator.New(allocator.WithResources()).Allocate(nodes, ranges)
>>>>>>> cfe610a5
	require.True(t, status)
	for _, nodeAssignments := range allocation {
		require.Equal(t, len(nodeAssignments), rf)
		require.True(t, isValidNodeAssignment(nodeAssignments, numNodes))
	}
}

// Premise : Same as above + replication.
func TestCapacityTogetherWithReplication(t *testing.T) {
	const numReplicas = 5
	const rf = 3
	const numNodes = 3
	clusterCapacities := []int64{90, 90, 90}
<<<<<<< HEAD
	replicaSizeDemands := []int64{25, 10, 12, 11, 10}

	clusterState := allocator.NewClusterState()
	for i := 0; i < numNodes; i++ {
		clusterState.AddNode(
			int64(i),
			allocator.WithResourceOfNode(allocator.DiskResource, clusterCapacities[i]),
		)
	}
	for i := 0; i < numReplicas; i++ {
		clusterState.AddReplica(
			int64(i),
			rf,
			allocator.WithDemandOfReplica(allocator.DiskResource, replicaSizeDemands[i]),
		)
	}

	status, allocation := allocator.Solve(clusterState, allocator.WithNodeCapacity())
=======
	rangeSizeDemands := []int64{25, 10, 12, 11, 10}
	nodes := allocator.NewCluster()
	for i := 0; i < numNodes; i++ {
		nodes.AddNode(int64(i), clusterCapacities[i])
	}
	ranges := allocator.NewItems()
	for i := 0; i < numRanges; i++ {
		ranges.AddRange(int64(i), rf, rangeSizeDemands[i], 0)
	}

	status, allocation := allocator.New(allocator.WithResources()).Allocate(nodes, ranges)
>>>>>>> cfe610a5
	require.True(t, status)
	for _, nodeAssignments := range allocation {
		require.Equal(t, len(nodeAssignments), rf)
		require.True(t, isValidNodeAssignment(nodeAssignments, numNodes))
		require.True(t, isEachReplicaAssignedToDifferentNode(nodeAssignments))
	}
	require.True(t, nodeCapacityIsRespected(allocation, clusterCapacities, replicaSizeDemands))
}

// Premise : test unhappy path and ensure RF is accounted inside capacity computations.
func TestCapacityWithInfeasibleRF(t *testing.T) {
	const numReplicas = 5
	const rf = 5
	const numNodes = 3
	clusterCapacities := []int64{90, 90, 90}
<<<<<<< HEAD
	replicaSizeDemands := []int64{25, 10, 12, 11, 10}

	clusterState := allocator.NewClusterState()
	for i := 0; i < numNodes; i++ {
		clusterState.AddNode(
			int64(i),
			allocator.WithResourceOfNode(allocator.DiskResource, clusterCapacities[i]),
		)
	}
	for i := 0; i < numReplicas; i++ {
		clusterState.AddReplica(
			int64(i),
			rf,
			allocator.WithDemandOfReplica(allocator.DiskResource, replicaSizeDemands[i]),
		)
	}

	status, allocation := allocator.Solve(clusterState, allocator.WithNodeCapacity())
=======
	rangeSizeDemands := []int64{25, 10, 12, 11, 10}
	nodes := allocator.NewCluster()
	for i := 0; i < numNodes; i++ {
		nodes.AddNode(int64(i), clusterCapacities[i])
	}
	ranges := allocator.NewItems()
	for i := 0; i < numRanges; i++ {
		ranges.AddRange(int64(i), rf, rangeSizeDemands[i], 0)
	}
	status, allocation := allocator.New(allocator.WithResources()).Allocate(nodes, ranges)
>>>>>>> cfe610a5
	require.False(t, status)
	require.Nil(t, allocation)
}

// Premise : test unhappy path and ensure we are not allocating when impossible to do so.
func TestCapacityWithInsufficientNodes(t *testing.T) {
	const numReplicas = 10
	const rf = 1
	const numNodes = 3
	clusterCapacities := []int64{70, 70, 70}
<<<<<<< HEAD
	replicaSizeDemands := [numReplicas]int64{85, 75, 12, 11, 10, 9, 8, 7, 6, 6}

	clusterState := allocator.NewClusterState()
	for i := 0; i < numNodes; i++ {
		clusterState.AddNode(
			int64(i),
			allocator.WithResourceOfNode(allocator.DiskResource, clusterCapacities[i]),
		)
	}
	for i := 0; i < numReplicas; i++ {
		clusterState.AddReplica(
			int64(i),
			rf,
			allocator.WithDemandOfReplica(allocator.DiskResource, replicaSizeDemands[i]),
		)
	}

	status, allocation := allocator.Solve(clusterState, allocator.WithNodeCapacity())
=======
	rangeSizeDemands := [numRanges]int64{85, 75, 12, 11, 10, 9, 8, 7, 6, 6}
	nodes := allocator.NewCluster()
	for i := 0; i < numNodes; i++ {
		nodes.AddNode(int64(i), clusterCapacities[i])
	}
	ranges := allocator.NewItems()
	for i := 0; i < numRanges; i++ {
		ranges.AddRange(int64(i), rf, rangeSizeDemands[i], 0)
	}
	status, allocation := allocator.New(allocator.WithResources()).Allocate(nodes, ranges)
>>>>>>> cfe610a5
	require.False(t, status)
	require.Nil(t, allocation)
}

// Premise : check tag affinity works on small cluster and replica-set.
func TestTagsWithViableNodes(t *testing.T) {
	const numReplicas = 3
	const rf = 1
	const numNodes = 3
	nodeTags := [][]string{
		{"a=ant", "b=bus", "b=bin", "d=dog"},
		{"a=all", "b=bus", "e=eat", "f=fun"},
		{"a=art", "b=bin", "e=ear", "f=fur"},
	}
	replicaTags := [][]string{
		{"a=art"},
		{"e=eat"},
		{"a=ant", "b=bus"},
	}
<<<<<<< HEAD

	clusterState := allocator.NewClusterState()
	for i := 0; i < numNodes; i++ {
		clusterState.AddNode(
			int64(i),
			allocator.WithTagsOfNode(nodeTags[i]...),
		)
	}
	for i := 0; i < numReplicas; i++ {
		clusterState.AddReplica(
			int64(i),
			rf,
			allocator.WithTagsOfReplica(replicaTags[i]...),
		)
	}

=======
	nodes := allocator.NewCluster()
	for i := 0; i < numNodes; i++ {
		nodes.AddNode(int64(i), 0, nodeTags[i]...)
	}
	ranges := allocator.NewItems()
	for i := 0; i < numRanges; i++ {
		ranges.AddRange(int64(i), rf, 0, 0, rangeTags[i]...)
	}
>>>>>>> cfe610a5
	expectedAllocation := allocator.Allocation{
		0: {2},
		1: {1},
		2: {0},
	}
<<<<<<< HEAD
	status, allocation := allocator.Solve(clusterState, allocator.WithTagMatching())
=======
	status, allocation := allocator.New(allocator.WithTagMatching()).Allocate(nodes, ranges)
>>>>>>> cfe610a5
	require.True(t, status)
	require.Equal(t, expectedAllocation, allocation)
}

// Premise : validate failure upon orthogonal tag sets.
func TestTagsWithNonviableNodes(t *testing.T) {
	const numReplicas = 1
	const rf = 1
	const numNodes = 1
	nodeTags := [][]string{{"tag=A"}}
<<<<<<< HEAD
	replicaTags := [][]string{{"tag=B"}}

	clusterState := allocator.NewClusterState()
	for i := 0; i < numNodes; i++ {
		clusterState.AddNode(
			int64(i),
			allocator.WithTagsOfNode(nodeTags[i]...),
		)
	}
	for i := 0; i < numReplicas; i++ {
		clusterState.AddReplica(
			int64(i),
			rf,
			allocator.WithTagsOfReplica(replicaTags[i]...),
		)
	}

	status, allocation := allocator.Solve(clusterState, allocator.WithTagMatching())
=======
	rangeTags := [][]string{{"tag=B"}}
	nodes := allocator.NewCluster()
	for i := 0; i < numNodes; i++ {
		nodes.AddNode(int64(i), 0, nodeTags[i]...)
	}
	ranges := allocator.NewItems()
	for i := 0; i < numRanges; i++ {
		ranges.AddRange(int64(i), rf, 0, 0, rangeTags[i]...)
	}
	status, allocation := allocator.New(allocator.WithTagMatching()).Allocate(nodes, ranges)
>>>>>>> cfe610a5
	require.False(t, status)
	require.Nil(t, allocation)
}

// Premise : allocate once, force allocator to modify prior allocation due to modified tags, ensure impossible to do
// so due to low maxChurn limit.
func TestMaxChurnWithInfeasibleLimit(t *testing.T) {
	const numReplicas = 3
	const rf = 3
	const numNodes = 6
	nodeTags := [][]string{
		{"tag=A"},
		{"tag=A"},
		{"tag=A"},
		{"tag=A"},
		{"tag=A"},
		{"tag=A"},
	}
	replicaTags := [][]string{
		{"tag=A"},
		{"tag=A"},
		{"tag=A"},
	}
<<<<<<< HEAD

	clusterState := allocator.NewClusterState()
	for i := 0; i < numNodes; i++ {
		clusterState.AddNode(
			int64(i),
			allocator.WithTagsOfNode(nodeTags[i]...),
		)
	}
	for i := 0; i < numReplicas; i++ {
		clusterState.AddReplica(
			int64(i),
			rf,
			allocator.WithTagsOfReplica(replicaTags[i]...),
		)
	}

	status, allocation := allocator.Solve(clusterState, allocator.WithTagMatching())
=======
	nodes := allocator.NewCluster()
	for i := 0; i < numNodes; i++ {
		nodes.AddNode(int64(i), 0, nodeTags[i]...)
	}
	ranges := allocator.NewItems()
	for i := 0; i < numRanges; i++ {
		ranges.AddRange(int64(i), rf, 0, 0, rangeTags[i]...)
	}
	status, allocation := allocator.New(allocator.WithTagMatching()).Allocate(nodes, ranges)
>>>>>>> cfe610a5
	require.True(t, status)

	clusterState.UpdateCurrentAssignment(allocation)

	const maxChurn = 1
	for index := 1; index < numNodes; index++ {
<<<<<<< HEAD
		clusterState.UpdateNode(int64(index), allocator.RemoveAllTagsOfNode())
	}

	status, allocation = allocator.Solve(
		clusterState,
		allocator.WithTagMatching(),
		allocator.WithChurnMinimized(),
		allocator.WithMaxChurn(maxChurn),
	)
=======
		nodes.UpdateNodeTags(int64(index))
	}

	status, allocation = allocator.New(allocator.WithTagMatching(), allocator.WithChurnMinimized(), allocator.WithMaxChurn(maxChurn), allocator.WithPriorAssignment(allocation)).Allocate(nodes, ranges)
>>>>>>> cfe610a5
	require.False(t, status)
	require.Nil(t, allocation)
}

// Premise : define replicas/nodes with respective demands/resources and ensure the load spread
// across resources is within some interval. In this case -> [ideal distribution * 0.8, ideal distribution * 1.2] (20% variance from ideal).
func TestQPSandDiskBalancing(t *testing.T) {
	const numReplicas = 12
	const rf = 1
	const numNodes = 6
	const nodeCapacity = 10_000
	sizeDemands := 0
	qpsDemands := 0

<<<<<<< HEAD
	clusterState := allocator.NewClusterState()
	for i := 0; i < numNodes; i++ {
		clusterState.AddNode(
			int64(i),
			allocator.WithResourceOfNode(allocator.DiskResource, nodeCapacity),
		)
	}
	for i := 0; i < numReplicas; i++ {
		clusterState.AddReplica(
			int64(i),
			rf,
			allocator.WithDemandOfReplica(allocator.DiskResource, int64(i)),
			allocator.WithDemandOfReplica(allocator.QPS, int64(i)),
		)
		sizeDemands += i
		qpsDemands += i
	}

	status, allocation := allocator.Solve(clusterState, allocator.WithNodeCapacity())
=======
	nodes := allocator.NewCluster()
	for i := 0; i < numNodes; i++ {
		nodes.AddNode(int64(i), nodeCapacity)
	}
	ranges := allocator.NewItems()
	for i := 0; i < numRanges; i++ {
		ranges.AddRange(int64(i), rf, int64(i), int64(i))
		sizeDemands += i
		qpsDemands += i
	}
	status, allocation := allocator.New(allocator.WithResources()).Allocate(nodes, ranges)
>>>>>>> cfe610a5
	require.True(t, status)
	reasonableVariance := 0.2
	idealSizeAllocation := float64(sizeDemands+qpsDemands) / float64(numNodes)
	for _, nodeAssignments := range allocation {
		require.Equal(t, len(nodeAssignments), rf)
		require.True(t, isValidNodeAssignment(nodeAssignments, numNodes))
	}
	nodeConsumption := make(map[int64]int64)
	for rID, nodeAssignments := range allocation {
		for _, nID := range nodeAssignments {
			nodeConsumption[nID] += 2 * int64(rID)
		}
	}
	for _, consumption := range nodeConsumption {
		require.True(t, (float64(consumption) >= (1-reasonableVariance)*idealSizeAllocation) && (float64(consumption) <= (1+reasonableVariance)*idealSizeAllocation))
	}
}

func isValidNodeAssignment(nodeIDs []int64, clusterSize int64) bool {
	for _, nodeID := range nodeIDs {
		if nodeID < 0 || nodeID > clusterSize {
			return false
		}
	}
	return true
}

func isEachReplicaAssignedToDifferentNode(nodeIDs []int64) bool {
	nodeIdSet := make(map[int64]struct{})
	for _, nodeID := range nodeIDs {
		if _, found := nodeIdSet[nodeID]; found {
			return false
		} else {
			nodeIdSet[nodeID] = struct{}{}
		}
	}
	return true
}

<<<<<<< HEAD
func nodeCapacityIsRespected(allocation map[int64][]int64, nodeCapacities []int64, replicaDemands []int64) bool {
	inUseCapacity := make(map[int64]int64)
	for replicaID, nodeAssignments := range allocation {
=======
func nodeCapacityIsRespected(allocation map[int64][]int64, nodeCapacities []int64, rangeDemands []int64) bool {
	inUseCapacity := make(map[int64]int64)
	for rangeID, nodeAssignments := range allocation {
>>>>>>> cfe610a5
		for _, node := range nodeAssignments {
			inUseCapacity[node] += replicaDemands[replicaID]
		}
	}
	for nodeId, nodeCapacityConsumed := range inUseCapacity {
		if nodeCapacityConsumed > nodeCapacities[nodeId] {
			return false
		}
	}
	return true
}<|MERGE_RESOLUTION|>--- conflicted
+++ resolved
@@ -11,7 +11,6 @@
 	const numReplicas = 20
 	const rf = 3
 	const numNodes = 64
-<<<<<<< HEAD
 
 	clusterState := allocator.NewClusterState()
 	for i := 0; i < numNodes; i++ {
@@ -22,17 +21,6 @@
 	}
 
 	status, allocation := allocator.Solve(clusterState)
-=======
-	nodes := allocator.NewCluster()
-	for i := 0; i < numNodes; i++ {
-		nodes.AddNode(int64(i), 0)
-	}
-	ranges := allocator.NewItems()
-	for i := 0; i < numRanges; i++ {
-		ranges.AddRange(int64(i), rf, 0, 0)
-	}
-	status, allocation := allocator.New().Allocate(nodes, ranges)
->>>>>>> cfe610a5
 	require.True(t, status)
 	for _, nodeAssignments := range allocation {
 		require.Equal(t, len(nodeAssignments), rf)
@@ -47,7 +35,6 @@
 	const numReplicas = 20
 	const rf = 3
 	const numNodes = 1
-<<<<<<< HEAD
 
 	clusterState := allocator.NewClusterState()
 	for i := 0; i < numNodes; i++ {
@@ -58,17 +45,6 @@
 	}
 
 	status, allocation := allocator.Solve(clusterState)
-=======
-	nodes := allocator.NewCluster()
-	for i := 0; i < numNodes; i++ {
-		nodes.AddNode(int64(i), 0)
-	}
-	ranges := allocator.NewItems()
-	for i := 0; i < numRanges; i++ {
-		ranges.AddRange(int64(i), rf, 0, 0)
-	}
-	status, allocation := allocator.New().Allocate(nodes, ranges)
->>>>>>> cfe610a5
 	require.False(t, status)
 	require.Nil(t, allocation)
 }
@@ -78,7 +54,6 @@
 	const numReplicas = 20
 	const rf = 128
 	const numNodes = 64
-<<<<<<< HEAD
 
 	clusterState := allocator.NewClusterState()
 	for i := 0; i < numNodes; i++ {
@@ -89,17 +64,6 @@
 	}
 
 	status, allocation := allocator.Solve(clusterState)
-=======
-	nodes := allocator.NewCluster()
-	for i := 0; i < numNodes; i++ {
-		nodes.AddNode(int64(i), 0)
-	}
-	ranges := allocator.NewItems()
-	for i := 0; i < numRanges; i++ {
-		ranges.AddRange(int64(i), rf, 0, 0)
-	}
-	status, allocation := allocator.New().Allocate(nodes, ranges)
->>>>>>> cfe610a5
 	require.False(t, status)
 	require.Nil(t, allocation)
 }
@@ -110,7 +74,6 @@
 	const rf = 1
 	const numNodes = 8
 	const nodeCapacity = 10_000
-<<<<<<< HEAD
 
 	clusterState := allocator.NewClusterState()
 	for i := 0; i < numNodes; i++ {
@@ -127,18 +90,7 @@
 		)
 	}
 
-	status, allocation := allocator.Solve(clusterState, allocator.WithNodeCapacity())
-=======
-	nodes := allocator.NewCluster()
-	for i := 0; i < numNodes; i++ {
-		nodes.AddNode(int64(i), nodeCapacity)
-	}
-	ranges := allocator.NewItems()
-	for i := 0; i < numRanges; i++ {
-		ranges.AddRange(int64(i), rf, int64(i), 0)
-	}
-	status, allocation := allocator.New(allocator.WithResources()).Allocate(nodes, ranges)
->>>>>>> cfe610a5
+	status, allocation := allocator.Solve(clusterState, allocator.WithResources())
 	require.True(t, status)
 	for _, nodeAssignments := range allocation {
 		require.Equal(t, len(nodeAssignments), rf)
@@ -152,7 +104,6 @@
 	const rf = 3
 	const numNodes = 3
 	clusterCapacities := []int64{90, 90, 90}
-<<<<<<< HEAD
 	replicaSizeDemands := []int64{25, 10, 12, 11, 10}
 
 	clusterState := allocator.NewClusterState()
@@ -170,20 +121,7 @@
 		)
 	}
 
-	status, allocation := allocator.Solve(clusterState, allocator.WithNodeCapacity())
-=======
-	rangeSizeDemands := []int64{25, 10, 12, 11, 10}
-	nodes := allocator.NewCluster()
-	for i := 0; i < numNodes; i++ {
-		nodes.AddNode(int64(i), clusterCapacities[i])
-	}
-	ranges := allocator.NewItems()
-	for i := 0; i < numRanges; i++ {
-		ranges.AddRange(int64(i), rf, rangeSizeDemands[i], 0)
-	}
-
-	status, allocation := allocator.New(allocator.WithResources()).Allocate(nodes, ranges)
->>>>>>> cfe610a5
+	status, allocation := allocator.Solve(clusterState, allocator.WithResources())
 	require.True(t, status)
 	for _, nodeAssignments := range allocation {
 		require.Equal(t, len(nodeAssignments), rf)
@@ -199,7 +137,6 @@
 	const rf = 5
 	const numNodes = 3
 	clusterCapacities := []int64{90, 90, 90}
-<<<<<<< HEAD
 	replicaSizeDemands := []int64{25, 10, 12, 11, 10}
 
 	clusterState := allocator.NewClusterState()
@@ -217,19 +154,7 @@
 		)
 	}
 
-	status, allocation := allocator.Solve(clusterState, allocator.WithNodeCapacity())
-=======
-	rangeSizeDemands := []int64{25, 10, 12, 11, 10}
-	nodes := allocator.NewCluster()
-	for i := 0; i < numNodes; i++ {
-		nodes.AddNode(int64(i), clusterCapacities[i])
-	}
-	ranges := allocator.NewItems()
-	for i := 0; i < numRanges; i++ {
-		ranges.AddRange(int64(i), rf, rangeSizeDemands[i], 0)
-	}
-	status, allocation := allocator.New(allocator.WithResources()).Allocate(nodes, ranges)
->>>>>>> cfe610a5
+	status, allocation := allocator.Solve(clusterState, allocator.WithResources())
 	require.False(t, status)
 	require.Nil(t, allocation)
 }
@@ -240,7 +165,6 @@
 	const rf = 1
 	const numNodes = 3
 	clusterCapacities := []int64{70, 70, 70}
-<<<<<<< HEAD
 	replicaSizeDemands := [numReplicas]int64{85, 75, 12, 11, 10, 9, 8, 7, 6, 6}
 
 	clusterState := allocator.NewClusterState()
@@ -258,19 +182,7 @@
 		)
 	}
 
-	status, allocation := allocator.Solve(clusterState, allocator.WithNodeCapacity())
-=======
-	rangeSizeDemands := [numRanges]int64{85, 75, 12, 11, 10, 9, 8, 7, 6, 6}
-	nodes := allocator.NewCluster()
-	for i := 0; i < numNodes; i++ {
-		nodes.AddNode(int64(i), clusterCapacities[i])
-	}
-	ranges := allocator.NewItems()
-	for i := 0; i < numRanges; i++ {
-		ranges.AddRange(int64(i), rf, rangeSizeDemands[i], 0)
-	}
-	status, allocation := allocator.New(allocator.WithResources()).Allocate(nodes, ranges)
->>>>>>> cfe610a5
+	status, allocation := allocator.Solve(clusterState, allocator.WithResources())
 	require.False(t, status)
 	require.Nil(t, allocation)
 }
@@ -290,7 +202,6 @@
 		{"e=eat"},
 		{"a=ant", "b=bus"},
 	}
-<<<<<<< HEAD
 
 	clusterState := allocator.NewClusterState()
 	for i := 0; i < numNodes; i++ {
@@ -307,26 +218,12 @@
 		)
 	}
 
-=======
-	nodes := allocator.NewCluster()
-	for i := 0; i < numNodes; i++ {
-		nodes.AddNode(int64(i), 0, nodeTags[i]...)
-	}
-	ranges := allocator.NewItems()
-	for i := 0; i < numRanges; i++ {
-		ranges.AddRange(int64(i), rf, 0, 0, rangeTags[i]...)
-	}
->>>>>>> cfe610a5
 	expectedAllocation := allocator.Allocation{
 		0: {2},
 		1: {1},
 		2: {0},
 	}
-<<<<<<< HEAD
 	status, allocation := allocator.Solve(clusterState, allocator.WithTagMatching())
-=======
-	status, allocation := allocator.New(allocator.WithTagMatching()).Allocate(nodes, ranges)
->>>>>>> cfe610a5
 	require.True(t, status)
 	require.Equal(t, expectedAllocation, allocation)
 }
@@ -337,7 +234,6 @@
 	const rf = 1
 	const numNodes = 1
 	nodeTags := [][]string{{"tag=A"}}
-<<<<<<< HEAD
 	replicaTags := [][]string{{"tag=B"}}
 
 	clusterState := allocator.NewClusterState()
@@ -356,18 +252,6 @@
 	}
 
 	status, allocation := allocator.Solve(clusterState, allocator.WithTagMatching())
-=======
-	rangeTags := [][]string{{"tag=B"}}
-	nodes := allocator.NewCluster()
-	for i := 0; i < numNodes; i++ {
-		nodes.AddNode(int64(i), 0, nodeTags[i]...)
-	}
-	ranges := allocator.NewItems()
-	for i := 0; i < numRanges; i++ {
-		ranges.AddRange(int64(i), rf, 0, 0, rangeTags[i]...)
-	}
-	status, allocation := allocator.New(allocator.WithTagMatching()).Allocate(nodes, ranges)
->>>>>>> cfe610a5
 	require.False(t, status)
 	require.Nil(t, allocation)
 }
@@ -391,7 +275,6 @@
 		{"tag=A"},
 		{"tag=A"},
 	}
-<<<<<<< HEAD
 
 	clusterState := allocator.NewClusterState()
 	for i := 0; i < numNodes; i++ {
@@ -409,24 +292,12 @@
 	}
 
 	status, allocation := allocator.Solve(clusterState, allocator.WithTagMatching())
-=======
-	nodes := allocator.NewCluster()
-	for i := 0; i < numNodes; i++ {
-		nodes.AddNode(int64(i), 0, nodeTags[i]...)
-	}
-	ranges := allocator.NewItems()
-	for i := 0; i < numRanges; i++ {
-		ranges.AddRange(int64(i), rf, 0, 0, rangeTags[i]...)
-	}
-	status, allocation := allocator.New(allocator.WithTagMatching()).Allocate(nodes, ranges)
->>>>>>> cfe610a5
 	require.True(t, status)
 
 	clusterState.UpdateCurrentAssignment(allocation)
 
 	const maxChurn = 1
 	for index := 1; index < numNodes; index++ {
-<<<<<<< HEAD
 		clusterState.UpdateNode(int64(index), allocator.RemoveAllTagsOfNode())
 	}
 
@@ -436,12 +307,6 @@
 		allocator.WithChurnMinimized(),
 		allocator.WithMaxChurn(maxChurn),
 	)
-=======
-		nodes.UpdateNodeTags(int64(index))
-	}
-
-	status, allocation = allocator.New(allocator.WithTagMatching(), allocator.WithChurnMinimized(), allocator.WithMaxChurn(maxChurn), allocator.WithPriorAssignment(allocation)).Allocate(nodes, ranges)
->>>>>>> cfe610a5
 	require.False(t, status)
 	require.Nil(t, allocation)
 }
@@ -456,7 +321,6 @@
 	sizeDemands := 0
 	qpsDemands := 0
 
-<<<<<<< HEAD
 	clusterState := allocator.NewClusterState()
 	for i := 0; i < numNodes; i++ {
 		clusterState.AddNode(
@@ -475,20 +339,7 @@
 		qpsDemands += i
 	}
 
-	status, allocation := allocator.Solve(clusterState, allocator.WithNodeCapacity())
-=======
-	nodes := allocator.NewCluster()
-	for i := 0; i < numNodes; i++ {
-		nodes.AddNode(int64(i), nodeCapacity)
-	}
-	ranges := allocator.NewItems()
-	for i := 0; i < numRanges; i++ {
-		ranges.AddRange(int64(i), rf, int64(i), int64(i))
-		sizeDemands += i
-		qpsDemands += i
-	}
-	status, allocation := allocator.New(allocator.WithResources()).Allocate(nodes, ranges)
->>>>>>> cfe610a5
+	status, allocation := allocator.Solve(clusterState, allocator.WithResources())
 	require.True(t, status)
 	reasonableVariance := 0.2
 	idealSizeAllocation := float64(sizeDemands+qpsDemands) / float64(numNodes)
@@ -528,15 +379,9 @@
 	return true
 }
 
-<<<<<<< HEAD
 func nodeCapacityIsRespected(allocation map[int64][]int64, nodeCapacities []int64, replicaDemands []int64) bool {
 	inUseCapacity := make(map[int64]int64)
 	for replicaID, nodeAssignments := range allocation {
-=======
-func nodeCapacityIsRespected(allocation map[int64][]int64, nodeCapacities []int64, rangeDemands []int64) bool {
-	inUseCapacity := make(map[int64]int64)
-	for rangeID, nodeAssignments := range allocation {
->>>>>>> cfe610a5
 		for _, node := range nodeAssignments {
 			inUseCapacity[node] += replicaDemands[replicaID]
 		}
