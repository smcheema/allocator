--- conflicted
+++ resolved
@@ -22,20 +22,14 @@
 	}
 }
 
-<<<<<<< HEAD
-// AddReplica will add or overwrite the existing replica given an ID
-func (cs *ClusterState) AddReplica(id int64, rf int, opts ...ReplicaOption) {
+// AddShard will add or overwrite the existing shard given a shardId
+func (cs *ClusterState) AddShard(id int64, rf int, opts ...ShardOption) {
 	if id < 0 {
 		panic("range id cannot be negative")
 	} else if rf < 0 {
 		panic("range rf cannot be negative")
 	}
-	newReplica := newReplica(replicaId(id), rf)
-=======
-// AddShard will add or overwrite the existing shard given a shardId
-func (cs *ClusterState) AddShard(id int64, rf int, opts ...ShardOption) {
 	s := newShard(shardId(id), rf)
->>>>>>> 6151dfe1
 	for _, opt := range opts {
 		opt(s)
 	}
