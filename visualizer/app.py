--- conflicted
+++ resolved
@@ -14,11 +14,7 @@
 
 def load_data(time_step):
     #print(time_step)
-<<<<<<< HEAD
     reader = SimulationReader("test", "2022-03-25_17.11.40")
-=======
-    reader = SimulationReader("qps", "2022-03-30_21.49.38")
->>>>>>> f762d3f6
     step = reader.getSimulationStep(time_step)
     #print(step)
     return step
@@ -114,10 +110,7 @@
     html.Div([
         #html.Div(id='page-1-content'),∂
         html.H1('Current Assignments'),
-<<<<<<< HEAD
-=======
         html.H3 ('Allocation Options: Capcity, Disk Resource Balancing , Unique Replicas on Node, QPS Balancing'),
->>>>>>> f762d3f6
         html.P("Select to see Node Capacity or QPS in the Allocation:"),
         dcc.Dropdown(
             id="dropdown",
@@ -173,34 +166,22 @@
     capacity_Used=[0]*len(file_data.ClusterState.Nodes.keys())
     QPS_Node=[0]*len(file_data.ClusterState.Nodes.keys())
     QPS_Set=False
-<<<<<<< HEAD
-    if '1' in file_data.ClusterState.Shards[0].Demands:
-        QPS_Set=True
-=======
     Cap_Set=False
     if '1' in file_data.ClusterState.Shards[0].Demands:
         QPS_Set=True
     if '0' in file_data.ClusterState.Shards[0].Demands:
         Cap_Set=True    
->>>>>>> f762d3f6
  
     for i in file_data.ClusterState.Nodes.keys():
         #print(i)
         for j in node_shard_list[i]:
             #print(j)
-<<<<<<< HEAD
-            capacity_Used[i]=capacity_Used[i]+file_data.ClusterState.Shards[j].Demands['0']
-            if QPS_Set:
-                QPS_Node[i]=QPS_Node[i]+file_data.ClusterState.Shards[j].Demands['1']
-        capacity_Used[i]=capacity_Used[i]/file_data.ClusterState.Nodes[i].Resources['0'] *100
-=======
             if Cap_Set:
                 capacity_Used[i]=capacity_Used[i]+file_data.ClusterState.Shards[j].Demands['0']
             if QPS_Set:
                 QPS_Node[i]=QPS_Node[i]+file_data.ClusterState.Shards[j].Demands['1']
         if Cap_Set: 
             capacity_Used[i]=capacity_Used[i]/file_data.ClusterState.Nodes[i].Resources['0'] *100
->>>>>>> f762d3f6
 
     data_to_use=capacity_Used
     if (option == 'QPS'):
@@ -208,14 +189,11 @@
     fig = go.Figure(
         data=go.Bar(x=node_list,y=data_to_use, # replace with your own data source
                 marker_color='purple'))
-<<<<<<< HEAD
-=======
     fig.update_xaxes(title_text="Nodes")
     if (option == 'QPS'):
         fig.update_yaxes(title_text="QPS")
     else:
         fig.update_yaxes(title_text="Capacity Used")
->>>>>>> f762d3f6
     return fig
 
 nodetable_layout = html.Div([
